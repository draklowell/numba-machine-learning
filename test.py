import os

import numpy as np

from genetic import (
    BestSelection,
    ChromosomePipeline,
    Crossover,
    GaussianMutation,
    GenomePipeline,
    RouletteSelection,
)
<<<<<<< HEAD
from handlers.verbose_handler import VerboseHandler
from loader import DataManager, Downloader, SklearnBalancedDataLoader
=======
from handlers import PrintHandler, SaveHandler, TableHandler
from loader import DataManager, Downloader
>>>>>>> 5ec11fce
from nml import (
    Cast,
    CellularAutomata,
    Device,
    Flatten,
    Input,
    Linear,
    ReLU,
    Sequential,
    Softmax,
)
from project import FitnessEvaluator, Manager

print("Import successful")

sequential = Sequential(
    Input((8, 8), np.dtype("uint8")),
    CellularAutomata(
        rule_bitwidth=1,
        neighborhood="moore_1",
        iterations=80,
    ),
    CellularAutomata(
        rule_bitwidth=1,
        neighborhood="moore_1",
        iterations=80,
    ),
    Flatten(),
    Cast(np.dtype("float32")),
    Linear(768),
    ReLU(),
    Linear(10),
    Softmax(),
)


parameters = sequential.build().get_parameters()

print("Initial model built")


chromosome_pipelines = {}
for name, parameter in parameters.items():
    if name.startswith("cellular_automata"):
        chromosome_pipelines[name] = ChromosomePipeline(
            mutation=GaussianMutation(parameter, rate=0.1, strength=0.5),
            crossover=Crossover("two_point"),
        )
    elif name.startswith("linear"):
        chromosome_pipelines[name] = ChromosomePipeline(
            mutation=GaussianMutation(parameter, rate=0.1, strength=0.05),
            crossover=Crossover("two_point"),
        )
    else:
        raise ValueError(f"Unknown parameter name: {name}")


pipeline = GenomePipeline(
    selection=RouletteSelection(14),
    elitarism_selection=BestSelection(3),
    pipelines=chromosome_pipelines,
)

print("Genome pipeline created")

downloader = Downloader("datasets/mnist")
if not downloader.download_dataset():
    raise RuntimeError("Failed to download MNIST dataset.")

downloader.create_numpy_dataset(
    "datasets/mnist/train-images-idx3-ubyte.npy",
)

print("Dataset downloaded")


sklear_manager = SklearnBalancedDataLoader(
    batch_size=10,
    process_device=Device.CPU,
    storage_device=Device.CPU,
    random_state=42,
)


print("Data manager created")

os.makedirs("generations", exist_ok=True)
manager = Manager(
    sequential=sequential,
    fitness_evaluator=FitnessEvaluator(),
    data_manager=sklear_manager,
    genome_pipeline=pipeline,
    handlers=[
        TableHandler(
            log_file=open("log.csv", "w"),
            log_period=1,
            profile_file=open("profile.csv", "w"),
            profile_period=1,
        ),
        PrintHandler(period=1),
        SaveHandler(
            path="generations/{generation}.pkl",
            period=10,
        ),
    ],
    device=Device.CPU,
    population_size=10,
)

print("Manager created")

manager.run(10)

print("Manager run completed")<|MERGE_RESOLUTION|>--- conflicted
+++ resolved
@@ -10,13 +10,8 @@
     GenomePipeline,
     RouletteSelection,
 )
-<<<<<<< HEAD
-from handlers.verbose_handler import VerboseHandler
-from loader import DataManager, Downloader, SklearnBalancedDataLoader
-=======
-from handlers import PrintHandler, SaveHandler, TableHandler
-from loader import DataManager, Downloader
->>>>>>> 5ec11fce
+from handlers import TableHandler, PrintHandler, SaveHandler
+from loader import Downloader, SklearnBalancedDataLoader
 from nml import (
     Cast,
     CellularAutomata,
